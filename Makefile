--- conflicted
+++ resolved
@@ -1,10 +1,6 @@
 PROJECT = Midapack_
 VERSION = 1.1b
-<<<<<<< HEAD
-DIR = /global/homes/t/tcimic/midapack
-=======
 DIR = $(HOME)/midapack
->>>>>>> 4d75075e
 DIRTAR = export_tar
 LIBNAME = libmidapack
 MIDAPACK_ROOT=$(PREFIX)/midapack

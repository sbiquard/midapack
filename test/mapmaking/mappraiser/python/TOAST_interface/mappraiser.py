# This is the interface code of MAPPRAISER with TOAST.
# It contains all the routines to read TOAST data objects and run on the fly
# map-making from TOAST simulations. The code is for the most part copied from the OpMadam model.

#@author: Hamza El Bouhargani
#@date: May 2019
#@latest_update: January 2020

from toast.mpi import MPI, use_mpi

import os

import healpy as hp
import numpy as np

from toast.cache import Cache
from toast.op import Operator
from toast.timing import function_timer, Timer
from toast.utils import Logger, memreport

from numpy.fft import fft, fftfreq, fftshift
from scipy import interpolate
from scipy.optimize import curve_fit
import scipy.signal
import math


mappraiser = None
if use_mpi:
    try:
        import mappraiser_wrapper as mappraiser
    except ImportError:
        mappraiser = None

def count_caches(data, comm, nodecomm, mappraisercache, msg=""):
    """ Count the amount of memory in the TOD caches
    """
    my_todsize = 0
    for obs in data.obs:
        tod = obs["tod"]
        my_todsize += tod.cache.report(silent=True)
    my_cachesize = mappraisercache.report(silent=True)
    node_todsize = nodecomm.allreduce(my_todsize, MPI.SUM)
    node_cachesize = nodecomm.allreduce(my_cachesize, MPI.SUM)
    if comm.rank == 0:
        print(
            "Node has {:.3f} GB allocated in TOAST TOD caches and "
            "{:.3f} GB in Mappraiser caches ({:.3f} GB total) {}".format(
                node_todsize / 2 ** 30,
                node_cachesize / 2 ** 30,
                (node_todsize + node_cachesize) / 2 ** 30,
                msg,
            )
        )
    return

def psd_model(f,sigma,alpha,f0,fmin):
    return sigma * (1+((f+fmin)/f0)**alpha)

def logpsd_model(f,a,alpha,f0,fmin):
    return a + np.log10(1+((f+fmin)/f0)**alpha)

def inversepsd_model(f,sigma,alpha,f0,fmin):
    return sigma * 1./(1+((f+fmin)/f0)**alpha)

def inverselogpsd_model(f,a,alpha,f0,fmin):
    return a - np.log10(1+((f+fmin)/f0)**alpha)

class OpMappraiser(Operator):
    """
    Operator which passes data to libmappraiser for map-making.
    Args:
        params (dictionary): parameters to mappraiser
        detweights (dictionary): individual noise weights to use for each
            detector.
        pixels (str): the name of the cache object (<pixels>_<detector>)
            containing the pixel indices to use.
        pixels_nested (bool): Set to False if the pixel numbers are in
            ring ordering. Default is True.
        weights (str): the name of the cache object (<weights>_<detector>)
            containing the pointing weights to use.
        name (str): the name of the cache object (<name>_<detector>) to
            use for the detector timestream.  If None, use the TOD.
        noise_name (str) : the name of the cache object (<name>_<detector>) to
            use for the noise timestream. If None, skip.
        flag_name (str): the name of the cache object
            (<flag_name>_<detector>) to use for the detector flags.
            If None, use the TOD.
        flag_mask (int): the integer bit mask (0-255) that should be
            used with the detector flags in a bitwise AND.
        common_flag_name (str): the name of the cache object
            to use for the common flags.  If None, use the TOD.
        common_flag_mask (int): the integer bit mask (0-255) that should
            be used with the common flags in a bitwise AND.
        apply_flags (bool): whether to apply flags to the pixel numbers.
        purge (bool): if True, clear any cached data that is copied into
            the Mappraiser buffers.
        purge_tod (bool): if True, clear any cached signal that is
            copied into the Mappraiser buffers.
        purge_pixels (bool): if True, clear any cached pixels that are
            copied into the Mappraiser buffers.
        purge_weights (bool): if True, clear any cached weights that are
            copied into the Mappraiser buffers.
        purge_flags (bool): if True, clear any cached flags that are
            copied into the Mappraiser buffers.
        dets (iterable):  List of detectors to map. If left as None, all
            available detectors are mapped.
        noise (str): Keyword to use when retrieving the noise object
            from the observation.
        conserve_memory(bool/int): Stagger the Mappraiser buffer staging on node.
        translate_timestamps(bool): Translate timestamps to enforce
            monotonity.
    """

    def __init__(
        self,
        params={},
        detweights=None,
        pixels="pixels",
        pixels_nested=True,
        weights="weights",
        name="signal",
        noise_name=None,
        flag_name=None,
        flag_mask=255,
        common_flag_name=None,
        common_flag_mask=255,
        apply_flags=False,
        purge=False,
        dets=None,
        purge_tod=False,
        purge_pixels=False,
        purge_weights=False,
        purge_flags=False,
        noise="noise",
        intervals="intervals",
        conserve_memory=False,
        translate_timestamps=True,
    ):
        # Call the parent class constructor
        super().__init__()

        # mappraiser uses time-based distribution
        self._name = name
        self._noise_name = noise_name
        self._flag_name = flag_name
        self._flag_mask = flag_mask
        self._common_flag_name = common_flag_name
        self._common_flag_mask = common_flag_mask
        self._pixels = pixels
        self._pixels_nested = pixels_nested
        self._weights = weights
        self._detw = detweights
        self._purge = purge
        if self._purge:
            self._purge_tod = True
            self._purge_pixels = True
            self._purge_weights = True
            self._purge_flags = True
        else:
            self._purge_tod = purge_tod
            self._purge_pixels = purge_pixels
            self._purge_weights = purge_weights
            self._purge_flags = purge_flags
        self._apply_flags = apply_flags
        self._params = params
        if dets is not None:
            self._dets = set(dets)
        else:
            self._dets = None
        self._noisekey = noise
        self._intervals = intervals
        self._cache = Cache()
        self._mappraiser_timestamps = None
        self._mappraiser_noise = None
        self._mappraiser_pixels = None
        self._mappraiser_pixweights = None
        self._mappraiser_signal = None
        self._mappraiser_invtt = None
        self._conserve_memory = int(conserve_memory)
        self._translate_timestamps = translate_timestamps
        self._verbose = True

    def __del__(self):
        self._cache.clear()

    @property
    def available(self):
        """
        (bool): True if libmappraiser is found in the library search path.
        """
        return mappraiser is not None and mappraiser.available

    @function_timer
    def exec(self, data, comm=None):
        """
        Copy data to Mappraiser-compatible buffers and make a map.

        Args:
            data (toast.Data): The distributed data.

        Returns:
            None
        """
        if not self.available:
            raise RuntimeError("libmappraiser is not available")

        if len(data.obs) == 0:
            raise RuntimeError(
                "OpMappraiser requires every supplied data object to "
                "contain at least one observation"
            )


        if comm is None:
            # Use the word communicator from the distributed data.
            comm = data.comm.comm_world
        self._data = data
        self._comm = comm
        self._rank = comm.rank

        (
            dets,
            nsamp,
            ndet,
            nnz,
            nnz_full,
            nnz_stride,
            psdfreqs,
            nside,
        ) = self._prepare()

        data_size_proc, nobsloc, local_blocks_sizes, signal_type, noise_type, pixels_dtype, weight_dtype = self._stage_data(
            nsamp,
            ndet,
            nnz,
            nnz_full,
            nnz_stride,
            psdfreqs,
            dets,
            nside,
        )

        self._MLmap(data_size_proc, nobsloc*ndet, local_blocks_sizes, nnz)

        self._unstage_data(
            nsamp,
            nnz,
            nnz_full,
            dets,
            signal_type,
            noise_type,
            pixels_dtype,
            nside,
            weight_dtype,
        )

        return

    @function_timer
    def _MLmap(self, data_size_proc, nb_blocks_loc, local_blocks_sizes, nnz):
        """ Compute the ML map
        """
        if self._verbose:
            memreport("just before calling libmappraiser.MLmap", self._comm)

        # Compute the Maximum Likelihood map
        # os.environ["OMP_NUM_THREADS"] = "1"
        mappraiser.MLmap(
            self._comm,
            self._params,
            data_size_proc,
            nb_blocks_loc,
            local_blocks_sizes,
            nnz,
            self._mappraiser_pixels,
            self._mappraiser_pixweights,
            self._mappraiser_signal,
            self._mappraiser_noise,
            self._params["Lambda"],
            self._mappraiser_invtt,
            )
        # os.environ["OMP_NUM_THREADS"] = "4"

        return

    def _count_samples(self):
        """ Loop over the observations and count the number of samples.

        """
        if len(self._data.obs) != 1:
            nsamp = 0
            tod0 = self._data.obs[0]["tod"]
            detectors0 = tod0.local_dets
            for obs in self._data.obs:
                tod = obs["tod"]
                # For the moment, we require that all observations have
                # the same set of detectors
                detectors = tod.local_dets
                dets_are_same = True
                if len(detectors0) != len(detectors):
                    dets_are_same = False
                else:
                    for det1, det2 in zip(detectors0, detectors):
                        if det1 != det2:
                            dets_are_same = False
                            break
                if not dets_are_same:
                    raise RuntimeError(
                        "When calling Mappraiser, all TOD assigned to a process "
                        "must have the same local detectors."
                    )
                nsamp += tod.local_samples[1]
        else:
            tod = self._data.obs[0]["tod"]
            nsamp = tod.local_samples[1]
        return nsamp

    def _get_period_ranges(self, detectors):
        """ Collect the ranges of every observation.
        (This routine taken as is from Madam has been truncated, for now it is
        only extracting the frequency binning of the PSDs)
        """
        psdfreqs = None

        for obs in self._data.obs:
            tod = obs["tod"]
            # Check that all noise objects have the same binning
            if self._noisekey in obs.keys():
                nse = obs[self._noisekey]
                if nse is not None:
                    if psdfreqs is None:
                        psdfreqs = nse.freq(detectors[0]).astype(np.float64).copy()
                    for det in detectors:
                        check_psdfreqs = nse.freq(det)
                        if not np.allclose(psdfreqs, check_psdfreqs):
                            raise RuntimeError(
                                "All PSDs passed to Mappraiser must have"
                                " the same frequency binning."
                            )

        return psdfreqs

    def _psd2invtt(self, psdfreqs, psd):
        """ Generate the first rows of the Toeplitz blocks from the PSDs
        """
        # parameters
        sampling_freq = self._params["samplerate"]
        f_defl = sampling_freq/(np.pi*self._params["Lambda"])
        df = f_defl/2
        block_size = 2**(int(math.log(sampling_freq*1./df,2))+1)

        # Invert PSD
        psd_sim_m1 = np.reciprocal(psd)

        # Initialize full size inverse PSD in frequency domain
        fs = fftfreq(block_size, 1./sampling_freq)
        psdm1 = np.zeros_like(fs)

        # Perform interpolation to get full size PSD from TOAST provided PSD
        tck = interpolate.splrep(psdfreqs, psd_sim_m1, s=0) #s=0 : no smoothing
        psdfit = interpolate.splev(np.abs(fs[:int(block_size/2)+1]), tck, der=0)
        psdfit[0] = 0 #set offset noise contribution to zero
        psdm1[:int(block_size/2)] = psdfit[:int(block_size/2)]
        psdm1[int(block_size/2):] = np.flip(psdfit[1:],0)

        # Compute inverse noise autocorrelation functions
        inv_tt = np.real(np.fft.ifft(psdm1, n=block_size))

        # Define apodization window
        window = scipy.signal.gaussian(2*self._params["Lambda"], 1./2*self._params["Lambda"])
        window = np.fft.ifftshift(window)
        window = window[:self._params["Lambda"]]
        window = np.pad(window,(0,int(block_size/2-(self._params["Lambda"]))),'constant')
        symw = np.zeros(block_size)
        symw[:int(block_size/2)] = window
        symw[int(block_size/2):] = np.flip(window,0)

        inv_tt_w = np.multiply(symw, inv_tt, dtype = mappraiser.INVTT_TYPE)

        return inv_tt_w[:self._params["Lambda"]]

    def _noise2invtt(self, noise, nn, idet):
        """ Computes a periodogram from a noise timestream, and fits a PSD model
        to it, which is then used to build the first row of a Toeplitz block.
        """
        # parameters
        sampling_freq = self._params["samplerate"]
        Max_lambda = 2**(int(math.log(nn/4,2))) # closest power of two to 1/4 of the timestream length
        f_defl = sampling_freq/(np.pi*Max_lambda)
        df = f_defl/2
        block_size = 2**(int(math.log(sampling_freq*1./df,2)))

        # Compute periodogram
        f, psd = scipy.signal.periodogram(noise, sampling_freq,nfft=block_size,window='blackman')
        # if idet==37:
        #     print(len(f), flush=True)


        # Fit the psd model to the periodogram (in log scale)
        popt,pcov = curve_fit(logpsd_model,f[1:],np.log10(psd[1:]),p0=np.array([-7, -0.5, 0.5, 0.1]), bounds=([-np.inf, -np.inf, 0., 0.], [0., 0., np.inf, 1.]))
        # popt[1] = -5.
        # popt[2] = 2.
        if self._rank == 0 and idet == 0:
            print("\n[det "+str(idet)+"]: PSD fit log(sigma2) = %1.2f, alpha = %1.2f, fknee = %1.2f, fmin = %1.2f\n" % tuple(popt), flush=True)
            print("[det "+str(idet)+"]: PSD fit covariance: \n", pcov, flush=True)
        # psd_fit_m1 = np.zeros_like(f)
        # psd_fit_m1[1:] = inversepsd_model(f[1:],10**popt[0],popt[1],popt[2])

        # Invert periodogram
        psd_sim_m1 = np.reciprocal(psd)
        # if self._rank == 0 and idet == 0:
        #     np.save("psd_sim.npy",psd_sim_m1)
        # psd_sim_m1_log = np.log10(psd_sim_m1)

        # Invert the fit to the psd model / Fit the inverse psd model to the inverted periodogram
        # popt,pcov = curve_fit(inverselogpsd_model,f[1:],psd_sim_m1_log[1:])
        # print(popt)
        # print(pcov)
        psd_fit_m1 = np.zeros_like(f)
        psd_fit_m1[1:] = inversepsd_model(f[1:],10**(-popt[0]),popt[1],popt[2], popt[3])

        # Initialize full size inverse PSD in frequency domain
        fs = fftfreq(block_size, 1./sampling_freq)
        psdm1 = np.zeros_like(fs)

        # Symmetrize inverse PSD according to fs shape
        psdm1[:int(block_size/2)] = psd_fit_m1[:-1] #psdfit[:int(block_size/2)]
        psdm1[int(block_size/2):] = np.flip(psd_fit_m1[1:],0)

        # Compute inverse noise autocorrelation functions
        inv_tt = np.real(np.fft.ifft(psdm1, n=block_size))

        # Define apodization window
        window = scipy.signal.gaussian(2*self._params["Lambda"], 1./2*self._params["Lambda"])
        window = np.fft.ifftshift(window)
        window = window[:self._params["Lambda"]]
        window = np.pad(window,(0,int(block_size/2-(self._params["Lambda"]))),'constant')
        symw = np.zeros(block_size)
        symw[:int(block_size/2)] = window
        symw[int(block_size/2):] = np.flip(window,0)

        inv_tt_w = np.multiply(symw, inv_tt, dtype = mappraiser.INVTT_TYPE)

        #effective inverse noise power
        # if self._rank == 0 and idet == 0:
        #     psd = np.abs(np.fft.fft(inv_tt_w,n=block_size))
        #     np.save("freq.npy",fs[:int(block_size/2)])
        #     np.save("psd0.npy",psdm1[:int(block_size/2)])
        #     np.save("psd"+str(self._params["Lambda"])+".npy",psd[:int(block_size/2)])

        return inv_tt_w[:self._params["Lambda"]] #, popt[0], popt[1], popt[2], popt[3]

    @function_timer
    def _prepare(self):
        """ Examine the data object.

        """
        log = Logger.get()
        timer = Timer()
        timer.start()

        nsamp = self._count_samples()

        # Determine the detectors and the pointing matrix non-zeros
        # from the first observation. Mappraiser will expect these to remain
        # unchanged across observations.

        tod = self._data.obs[0]["tod"]

        if self._dets is None:
            dets = tod.local_dets
        else:
            dets = [det for det in tod.local_dets if det in self._dets]
        ndet = len(dets)

        # We get the number of Non-zero pointing weights per pixel, from the
        # shape of the data from the first detector

        nnzname = "{}_{}".format(self._weights, dets[0])
        nnz_full = tod.cache.reference(nnzname).shape[1]

        if nnz_full != 3:
            raise RuntimeError(
                    "OpMappraiser: Don't know how to make a map "
                    "with nnz={}".format(nnz_full)
                )
            nnz = 3
            nnz_stride = 1
        else:
            nnz = nnz_full
            nnz_stride = 1

        if "nside" not in self._params:
            raise RuntimeError(
                'OpMappraiser: "nside" must be set in the parameter dictionary'
            )
        nside = int(self._params["nside"])


        # Inspect the valid intervals across all observations to
        # determine the number of samples per detector
        # N.B: Above comment is from OpMadam, for now
        # it only gives frequency binning of the PSDs
        psdfreqs = self._get_period_ranges(dets)

        self._comm.Barrier()
        if self._rank == 0 and self._verbose:
            timer.report_clear("Collect dataset dimensions")

        return (
            dets,
            nsamp,
            ndet,
            nnz,
            nnz_full,
            nnz_stride,
            psdfreqs,
            nside,
        )
    @function_timer
    def _stage_time(self, detectors, nsamp, psdfreqs):
        """ Stage the timestamps and use them to build PSD inputs.
        N.B: timestamps are not currently used in MAPPRAISER, however, this may
        change in the future. At this stage, the routine builds the time-domain
        Toeplitz blocks inputs (first rows).
        """
        # self._mappraiser_timestamps = self._cache.create(
        #     "timestamps", mappraiser.TIMESTAMP_TYPE, (nsamp,)
        # )

        # offset = 0
        # time_offset = 0
        # psds = {}
        invtt_list = []
        for iobs, obs in enumerate(self._data.obs):
            tod = obs["tod"]
            # period_ranges = obs_period_ranges[iobs]

            # # Collect the timestamps for the valid intervals
            # timestamps = tod.local_times().copy()
            # if self._translate_timestamps:
            #     # Translate the time stamps to be monotonous
            #     timestamps -= timestamps[0] - time_offset
            #     time_offset = timestamps[-1] + 1
            #
            # for istart, istop in period_ranges:
            #     nn = istop - istart
            #     ind = slice(offset, offset + nn)
            #     self._mappraiser_timestamps[ind] = timestamps[istart:istop]
            #     offset += nn

            # get the noise object for this observation and create new
            # entries in the dictionary when the PSD actually changes
            if self._noisekey in obs.keys():
                nse = obs[self._noisekey]
                if "noise_scale" in obs:
                    noise_scale = obs["noise_scale"]
                else:
                    noise_scale = 1
                if nse is not None:
                    for det in detectors:
                        psd = nse.psd(det) * noise_scale ** 2
                        invtt = self._psd2invtt(psdfreqs, psd)
                        invtt_list.append(invtt)
                        # if det not in psds:
                        #     psds[det] = [(0, psd)]
                        # else:
                        #     if not np.allclose(psds[det][-1][1], psd):
                        #         psds[det] += [(timestamps[0], psd)]

        return invtt_list

    @function_timer
    def _stage_signal(self, detectors, nsamp, ndet, nodecomm, nread):
        """ Stage signal
        """
        log = Logger.get()
        timer = Timer()
        # Determine if we can purge the signal and avoid keeping two
        # copies in memory
        purge = self._name is not None and self._purge_tod
        if not purge:
            nread = 1
            nodecomm = MPI.COMM_SELF

        for iread in range(nread):
            nodecomm.Barrier()
            timer.start()
            if nodecomm.rank % nread == iread:
                self._mappraiser_signal = self._cache.create(
                "signal", mappraiser.SIGNAL_TYPE, (nsamp * ndet,)
                )
                self._mappraiser_signal[:] = np.nan

                global_offset = 0
                local_blocks_sizes = []
                for iobs, obs in enumerate(self._data.obs):
                    tod = obs["tod"]

                    for idet, det in enumerate(detectors):
                        # Get the signal.
                        signal = tod.local_signal(det, self._name)
                        signal_dtype = signal.dtype
                        offset = global_offset
                        local_V_size = len(signal)
                        dslice = slice(idet * nsamp + offset, idet * nsamp + offset + local_V_size)
                        self._mappraiser_signal[dslice] = signal
                        offset += local_V_size
                        local_blocks_sizes.append(local_V_size)


                        del signal
                    # Purge only after all detectors are staged in case some are aliased
                    # cache.clear() will not fail if the object was already
                    # deleted as an alias
                    if purge:
                        for det in detectors:
                            cachename = "{}_{}".format(self._name, det)
                            tod.cache.clear(cachename)
                    global_offset = offset

                local_blocks_sizes = np.array(local_blocks_sizes, dtype=np.int32)
            if self._verbose and nread > 1:
                nodecomm.Barrier()
                if self._rank == 0:
                    timer.report_clear("Stage signal {} / {}".format(iread + 1, nread))

        return signal_dtype, local_blocks_sizes

    @function_timer
    def _stage_noise(self, detectors, nsamp, ndet, nodecomm, nread):
        """ Stage noise timestream (detector noise + atmosphere)
        """
        log = Logger.get()
        timer = Timer()
        # Determine if we can purge the signal and avoid keeping two
        # copies in memory
        purge = self._noise_name is not None and self._purge_tod
        if not purge:
            nread = 1
            nodecomm = MPI.COMM_SELF

        for iread in range(nread):
            nodecomm.Barrier()
            timer.start()
            if nodecomm.rank % nread == iread:
                self._mappraiser_noise = self._cache.create(
                "noise", mappraiser.SIGNAL_TYPE, (nsamp * ndet,)
                )
                if self._noise_name == None:
                    self._mappraiser_noise = np.zeros_like(self._mappraiser_noise)
<<<<<<< HEAD
                    invtt_list = []
                    for i in range(len(self._data.obs)*len(detectors)):
                        invtt_list.append(np.ones(1)) #Must be used with lambda = 1
                    return invtt_list, self._mappraiser_noise.dtype
=======
                    return [np.ones(1)], self._mappraiser_noise.dtype
>>>>>>> 0e550afa

                self._mappraiser_noise[:] = np.nan

                global_offset = 0
                invtt_list = []
                # fknee_list = []
                # fmin_list = []
                # alpha_list = []
                # logsigma2_list = []
                for iobs, obs in enumerate(self._data.obs):
                    tod = obs["tod"]

                    for idet, det in enumerate(detectors):
                        # Get the signal.
                        noise = tod.local_signal(det, self._noise_name)
                        noise_dtype = noise.dtype
                        offset = global_offset
                        nn = len(noise)
                        invtt = self._noise2invtt(noise, nn, idet) #, logsigma2, alpha, fknee, fmin = self._noise2invtt(noise, nn, idet)
                        invtt_list.append(invtt)
                        # logsigma2_list.append(logsigma2)
                        # alpha_list.append(alpha)
                        # fknee_list.append(fknee)
                        # fmin_list.append(fmin)
                        dslice = slice(idet * nsamp + offset, idet * nsamp + offset + nn)
                        self._mappraiser_noise[dslice] = noise
                        offset += nn


                        del noise
                    # Purge only after all detectors are staged in case some are aliased
                    # cache.clear() will not fail if the object was already
                    # deleted as an alias
                    if purge:
                        for det in detectors:
                            cachename = "{}_{}".format(self._noise_name, det)
                            tod.cache.clear(cachename)
                    global_offset = offset
            if self._verbose and nread > 1:
                nodecomm.Barrier()
                if self._rank == 0:
                    timer.report_clear("Stage noise {} / {}".format(iread + 1, nread))

        # sendcounts = np.array(self._comm.gather(len(fknee_list), 0))
        #
        # Fknee_list = None
        # Fmin_list = None
        # Alpha_list = None
        # Logsigma2_list = None
        #
        # if self._rank ==0:
        #     Fknee_list = np.empty(sum(sendcounts))
        #     Fmin_list = np.empty(sum(sendcounts))
        #     Alpha_list = np.empty(sum(sendcounts))
        #     Logsigma2_list = np.empty(sum(sendcounts))
        #
        # self._comm.Gatherv(np.array(fknee_list),(Fknee_list,sendcounts),0)
        # self._comm.Gatherv(np.array(fmin_list),(Fmin_list, sendcounts),0)
        # self._comm.Gatherv(np.array(alpha_list),(Alpha_list, sendcounts),0)
        # self._comm.Gatherv(np.array(logsigma2_list),(Logsigma2_list, sendcounts),0)



        # if self._rank ==0:
        #     np.save("fknee.npy",Fknee_list)
        #     np.save("fmin.npy", Fmin_list)
        #     np.save("logsigma2.npy",Logsigma2_list)
        #     np.save("alpha.npy",Alpha_list)

        return invtt_list, noise_dtype

    @function_timer
    def _stage_pixels(self, detectors, nsamp, ndet, nnz, nside):
        """ Stage pixels
        """
        self._mappraiser_pixels = self._cache.create(
            "pixels", mappraiser.PIXEL_TYPE, (nsamp * ndet * nnz,)
        )
        self._mappraiser_pixels[:] = -1

        global_offset = 0
        for iobs, obs in enumerate(self._data.obs):
            tod = obs["tod"]

            commonflags = None
            for idet, det in enumerate(detectors):
                # Optionally get the flags, otherwise they are
                # assumed to have been applied to the pixel numbers.
                # N.B: MAPPRAISER doesn't use flags for now but might be useful for
                # future updates.

                if self._apply_flags:
                    detflags = tod.local_flags(det, self._flag_name)
                    commonflags = tod.local_common_flags(self._common_flag_name)
                    flags = np.logical_or(
                        (detflags & self._flag_mask) != 0,
                        (commonflags & self._common_flag_mask) != 0,
                    )
                    del detflags

                # get the pixels for the valid intervals from the cache

                pixelsname = "{}_{}".format(self._pixels, det)
                pixels = tod.cache.reference(pixelsname)
                pixels_dtype = pixels.dtype

                if not self._pixels_nested:
                    # Madam expects the pixels to be in nested ordering.
                    # This is not the case for Mappraiser but keeping it for now
                    pixels = pixels.copy()
                    good = pixels >= 0
                    pixels[good] = hp.ring2nest(nside, pixels[good])

                if self._apply_flags:
                    pixels = pixels.copy()
                    pixels[flags] = -1

                offset = global_offset
                nn = len(pixels)
                dslice = slice(
                    (idet * nsamp + offset) * nnz,
                    (idet * nsamp + offset + nn) * nnz,
                )
                # nnz = 3 is a mandatory assumption here (could easily be generalized ...)
                self._mappraiser_pixels[dslice] = nnz * np.repeat(pixels,nnz)
                self._mappraiser_pixels[dslice][1::nnz] += 1
                self._mappraiser_pixels[dslice][2::nnz] += 2
                offset += nn

                del pixels
                if self._apply_flags:
                    del flags

            # Always purge the pixels but restore them from the Mappraiser
            # buffers when purge_pixels = False
            # Purging MUST happen after all detectors are staged because
            # some the pixel numbers may be aliased between detectors
            for det in detectors:
                pixelsname = "{}_{}".format(self._pixels, det)
                # cache.clear() will not fail if the object was already
                # deleted as an alias
                tod.cache.clear(pixelsname)
                if self._purge_flags and self._flag_name is not None:
                    cacheflagname = "{}_{}".format(self._flag_name, det)
                    tod.cache.clear(cacheflagname)

            del commonflags
            if self._purge_flags and self._common_flag_name is not None:
                tod.cache.clear(self._common_flag_name)
            global_offset = offset
        return pixels_dtype

    @function_timer
    def _stage_pixweights(
        self,
        detectors,
        nsamp,
        ndet,
        nnz,
        nnz_full,
        nnz_stride,
        nodecomm,
        nread,
    ):
        """Now collect the pixel weights
        """
        log = Logger.get()
        timer = Timer()
        # Determine if we can purge the pixel weights and avoid keeping two
        # copies of the weights in memory
        purge = self._purge_weights or (nnz == nnz_full)
        if not purge:
            nread = 1
            nodecomm = MPI.COMM_SELF
        for iread in range(nread):
            nodecomm.Barrier()
            timer.start()
            if nodecomm.rank % nread == iread:
                self._mappraiser_pixweights = self._cache.create(
                "pixweights", mappraiser.WEIGHT_TYPE, (nsamp * ndet * nnz,)
                )
                self._mappraiser_pixweights[:] = 0

                global_offset = 0
                for iobs, obs in enumerate(self._data.obs):
                    tod = obs["tod"]

                    for idet, det in enumerate(detectors):
                        # get the pixels and weights for the valid intervals
                        # from the cache
                        weightsname = "{}_{}".format(self._weights, det)
                        weights = tod.cache.reference(weightsname)
                        weight_dtype = weights.dtype
                        offset = global_offset
                        nn = len(weights)
                        dwslice = slice(
                        (idet * nsamp + offset) * nnz,
                        (idet * nsamp + offset + nn) * nnz,
                        )
                        self._mappraiser_pixweights[dwslice] = weights.flatten()[
                        ::nnz_stride
                        ]
                        offset += nn
                        del weights
                    # Purge the weights but restore them from the Mappraiser
                    # buffers when purge_weights=False.
                    if purge:
                        for idet, det in enumerate(detectors):
                            weightsname = "{}_{}".format(self._weights, det)
                            tod.cache.clear(pattern=weightsname)

                    global_offset = offset
            if self._verbose and nread > 1:
                nodecomm.Barrier()
                if self._rank == 0:
                    timer.report_clear(
                        "Stage pixel weights {} / {}".format(iread + 1, nread)
                    )
        return weight_dtype

    @function_timer
    def _stage_data(
        self,
        nsamp,
        ndet,
        nnz,
        nnz_full,
        nnz_stride,
        psdfreqs,
        detectors,
        nside,
    ):
        """ create Mappraiser-compatible buffers

        Collect the TOD into Mappraiser buffers. Process pixel weights
        Separate from the rest to reduce the memory high water mark
        When the user has set purge=True

        Moving data between toast and Mappraiser buffers has an overhead.
        We perform the operation in a staggered fashion to have the
        overhead only once per node.
        """
        log = Logger.get()
        nodecomm = self._comm.Split_type(MPI.COMM_TYPE_SHARED, self._rank)
        # Check if the user has elected to stagger staging the data on each
        # node to avoid exhausting memory
        if self._conserve_memory:
            if self._conserve_memory == 1:
                nread = nodecomm.size
            else:
                nread = min(self._conserve_memory, nodecomm.size)
        else:
            nread = 1

        self._comm.Barrier()
        timer_tot = Timer()
        timer_tot.start()

        # Stage time (Tpltz blocks in Mappraiser), it is never purged
        # so the staging is never stepped
        timer = Timer()
        # THIS STEP IS SKIPPED: we do not have timestamps, nor do we build Toeplitz blocks
        # from TOAST psds which comprise detector noise only - a psd fit is done when staging noise -
        # timer.start()
        # invtt_list = self._stage_time(detectors, nsamp, psdfreqs)
        # self._mappraiser_invtt = np.array([np.array(invtt_i, dtype= mappraiser.INVTT_TYPE) for invtt_i in invtt_list])
        # del invtt_list
        # self._mappraiser_invtt = np.concatenate(self._mappraiser_invtt)
        # if self._verbose:
        #     nodecomm.Barrier()
        #     if self._rank == 0:
        #         timer.report_clear("Stage time")
        # memreport("after staging time", self._comm)  # DEBUG
        # count_caches(
        #     self._data, self._comm, nodecomm, self._cache, "after staging time"
        # )  # DEBUG

         # Stage signal.  If signal is not being purged, staging is not stepped
        timer.start()
        signal_dtype, local_blocks_sizes = self._stage_signal(
            detectors, nsamp, ndet, nodecomm, nread
        )
        if self._verbose:
            nodecomm.Barrier()
            if self._rank == 0:
                timer.report_clear("Stage signal")
        memreport("after staging signal", self._comm)  # DEBUG
        count_caches(
            self._data, self._comm, nodecomm, self._cache, "after staging signal"
        )  # DEBUG

        # Stage noise.  If noise is not being purged, staging is not stepped
        timer.start()
        invtt_list, noise_dtype = self._stage_noise(
           detectors, nsamp, ndet, nodecomm, nread
        )
        self._mappraiser_invtt = np.array([np.array(invtt_i, dtype= mappraiser.INVTT_TYPE) for invtt_i in invtt_list])
        del invtt_list
        self._mappraiser_invtt = np.concatenate(self._mappraiser_invtt)
        if self._verbose:
            nodecomm.Barrier()
            if self._rank == 0:
                timer.report_clear("Stage noise")
        memreport("after staging noise", self._comm)  # DEBUG
        count_caches(
            self._data, self._comm, nodecomm, self._cache, "after staging noise"
        )  # DEBUG

        # Stage pixels
        timer_step = Timer()
        timer_step.start()
        for iread in range(nread):
            nodecomm.Barrier()
            timer.start()
            if nodecomm.rank % nread == iread:
                pixels_dtype = self._stage_pixels(
                    detectors, nsamp, ndet, nnz, nside
                )
            if self._verbose and nread > 1:
                nodecomm.Barrier()
                if self._rank == 0:
                    timer.report_clear("Stage pixels {} / {}".format(iread + 1, nread))
        if self._verbose:
            nodecomm.Barrier()
            if self._rank == 0:
                timer_step.report_clear("Stage pixels")
        memreport("after staging pixels", self._comm)  # DEBUG
        count_caches(
            self._data, self._comm, nodecomm, self._cache, "after staging pixels"
        )  # DEBUG

        # Stage pixel weights
        timer_step.start()
        weight_dtype = self._stage_pixweights(
            detectors,
            nsamp,
            ndet,
            nnz,
            nnz_full,
            nnz_stride,
            nodecomm,
            nread,
        )
        if self._verbose:
            nodecomm.Barrier()
            if self._rank == 0:
                timer_step.report_clear("Stage pixel weights")
        memreport("after staging pixel weights", self._comm)  # DEBUG
        count_caches(
            self._data, self._comm, nodecomm, self._cache, "after staging pixel weights"
        )  # DEBUG

        del nodecomm
        if self._rank == 0 and self._verbose:
            timer_tot.report_clear("Stage all data")

        # detweights is either a dictionary of weights specified at
        # construction time, or else we use uniform weighting.
        # N.B: This is essentially useless in current implementation
        detw = {}
        if self._detw is None:
            for idet, det in enumerate(detectors):
                detw[det] = 1.0
        else:
            detw = self._detw

        detweights = np.zeros(ndet, dtype=np.float64)
        for idet, det in enumerate(detectors):
            detweights[idet] = detw[det]

        # Get global array of data sizes of the full communicator
        data_size_proc = np.array(self._comm.allgather(len(self._mappraiser_signal)), dtype=np.int32)
        # Get number of local observations
        nobsloc = len(self._data.obs)

        return data_size_proc, nobsloc, local_blocks_sizes, signal_dtype, noise_dtype, pixels_dtype, weight_dtype

    @function_timer
    def _unstage_signal(self, detectors, nsamp, signal_type):
        # N.B: useful when we want to get back data after mapmaking, not allowed for now
        # if self._name_out is not None:
        #     global_offset = 0
        #     for obs, period_ranges in zip(self._data.obs, obs_period_ranges):
        #         tod = obs["tod"]
        #         nlocal = tod.local_samples[1]
        #         for idet, det in enumerate(detectors):
        #             signal = np.ones(nlocal, dtype=signal_type) * np.nan
        #             offset = global_offset
        #             for istart, istop in period_ranges:
        #                 nn = istop - istart
        #                 dslice = slice(
        #                     idet * nsamp + offset, idet * nsamp + offset + nn
        #                 )
        #                 signal[istart:istop] = self._madam_signal[dslice]
        #                 offset += nn
        #             cachename = "{}_{}".format(self._name_out, det)
        #             tod.cache.put(cachename, signal, replace=True)
        #         global_offset = offset
        self._mappraiser_signal = None
        self._cache.destroy("signal")
        return

    @function_timer
    def _unstage_noise(self, detectors, nsamp, noise_type):
        # N.B: useful when we want to get back data after mapmaking, not allowed for now
        # if self._name_out is not None:
        #     global_offset = 0
        #     for obs, period_ranges in zip(self._data.obs, obs_period_ranges):
        #         tod = obs["tod"]
        #         nlocal = tod.local_samples[1]
        #         for idet, det in enumerate(detectors):
        #             signal = np.ones(nlocal, dtype=signal_type) * np.nan
        #             offset = global_offset
        #             for istart, istop in period_ranges:
        #                 nn = istop - istart
        #                 dslice = slice(
        #                     idet * nsamp + offset, idet * nsamp + offset + nn
        #                 )
        #                 signal[istart:istop] = self._madam_signal[dslice]
        #                 offset += nn
        #             cachename = "{}_{}".format(self._name_out, det)
        #             tod.cache.put(cachename, signal, replace=True)
        #         global_offset = offset
        self._mappraiser_noise = None
        self._cache.destroy("noise")
        return

    @function_timer
    def _unstage_pixels(self, detectors, nsamp, pixels_dtype, nside):
        # N.B: useful when we want to get back data after mapmaking, not allowed for now
        # if not self._purge_pixels:
        #     # restore the pixels from the Madam buffers
        #     global_offset = 0
        #     for obs, period_ranges in zip(self._data.obs, obs_period_ranges):
        #         tod = obs["tod"]
        #         nlocal = tod.local_samples[1]
        #         for idet, det in enumerate(detectors):
        #             pixels = -(np.ones(nlocal, dtype=pixels_dtype))
        #             offset = global_offset
        #             for istart, istop in period_ranges:
        #                 nn = istop - istart
        #                 dslice = slice(
        #                     idet * nsamp + offset, idet * nsamp + offset + nn
        #                 )
        #                 pixels[istart:istop] = self._madam_pixels[dslice]
        #                 offset += nn
        #             npix = 12 * nside ** 2
        #             good = np.logical_and(pixels >= 0, pixels < npix)
        #             if not self._pixels_nested:
        #                 pixels[good] = hp.nest2ring(nside, pixels[good])
        #             pixels[np.logical_not(good)] = -1
        #             cachename = "{}_{}".format(self._pixels, det)
        #             tod.cache.put(cachename, pixels, replace=True)
        #         global_offset = offset
        self._mappraiser_pixels = None
        self._cache.destroy("pixels")
        return

    @function_timer
    def _unstage_pixweights(
        self, detectors, nsamp, weight_dtype, nnz, nnz_full
    ):
        # N.B: useful when we want to get back data after mapmaking, not allowed for now
        # if not self._purge_weights and nnz == nnz_full:
        #     # restore the weights from the Madam buffers
        #     global_offset = 0
        #     for obs, period_ranges in zip(self._data.obs, obs_period_ranges):
        #         tod = obs["tod"]
        #         nlocal = tod.local_samples[1]
        #         for idet, det in enumerate(detectors):
        #             weights = np.zeros([nlocal, nnz], dtype=weight_dtype)
        #             offset = global_offset
        #             for istart, istop in period_ranges:
        #                 nn = istop - istart
        #                 dwslice = slice(
        #                     (idet * nsamp + offset) * nnz,
        #                     (idet * nsamp + offset + nn) * nnz,
        #                 )
        #                 weights[istart:istop] = self._madam_pixweights[dwslice].reshape(
        #                     [-1, nnz]
        #                 )
        #                 offset += nn
        #             cachename = "{}_{}".format(self._weights, det)
        #             tod.cache.put(cachename, weights, replace=True)
        #         global_offset = offset
        self._mappraiser_pixweights = None
        self._cache.destroy("pixweights")
        return

    def _unstage_data(
        self,
        nsamp,
        nnz,
        nnz_full,
        detectors,
        signal_type,
        noise_type,
        pixels_dtype,
        nside,
        weight_dtype,
    ):
        """ Clear Mappraiser buffers, [restore pointing into TOAST caches-> not done currently].
        """
        log = Logger.get()
        # self._mappraiser_timestamps = None
        # self._cache.destroy("timestamps")

        if self._conserve_memory:
            nodecomm = self._comm.Split_type(MPI.COMM_TYPE_SHARED, self._rank)
            nread = nodecomm.size
        else:
            nodecomm = MPI.COMM_SELF
            nread = 1

        self._comm.Barrier()
        timer_tot = Timer()
        timer_tot.start()
        for iread in range(nread):
            timer_step = Timer()
            timer_step.start()
            timer = Timer()
            timer.start()
            if nodecomm.rank % nread == iread:
                self._unstage_signal(detectors, nsamp, signal_type)
            if self._verbose:
                nodecomm.Barrier()
                if self._rank == 0:
                    timer.report_clear(
                        "Unstage signal {} / {}".format(iread + 1, nread)
                    )
            if nodecomm.rank % nread == iread:
                self._unstage_noise(detectors, nsamp, noise_type)
            if self._verbose:
                nodecomm.Barrier()
                if self._rank == 0:
                    timer.report_clear(
                        "Unstage noise {} / {}".format(iread + 1, nread)
                    )
            if nodecomm.rank % nread == iread:
                self._unstage_pixels(
                    detectors, nsamp, pixels_dtype, nside
                )
            if self._verbose:
                nodecomm.Barrier()
                if self._rank == 0:
                    timer.report_clear(
                        "Unstage pixels {} / {}".format(iread + 1, nread)
                    )
            if nodecomm.rank % nread == iread:
                self._unstage_pixweights(
                    detectors, nsamp, weight_dtype, nnz, nnz_full
                )
            nodecomm.Barrier()
            if self._verbose and self._rank == 0:
                timer.report_clear(
                    "Unstage pixel weights {} / {}".format(iread + 1, nread)
                )
            if self._rank == 0 and self._verbose and nread > 1:
                timer_step.report_clear("Unstage data {} / {}".format(iread + 1, nread))
        self._comm.Barrier()
        if self._rank == 0 and self._verbose:
            timer_tot.report_clear("Unstage all data")

        del nodecomm
        return<|MERGE_RESOLUTION|>--- conflicted
+++ resolved
@@ -650,14 +650,11 @@
                 )
                 if self._noise_name == None:
                     self._mappraiser_noise = np.zeros_like(self._mappraiser_noise)
-<<<<<<< HEAD
                     invtt_list = []
                     for i in range(len(self._data.obs)*len(detectors)):
                         invtt_list.append(np.ones(1)) #Must be used with lambda = 1
                     return invtt_list, self._mappraiser_noise.dtype
-=======
-                    return [np.ones(1)], self._mappraiser_noise.dtype
->>>>>>> 0e550afa
+
 
                 self._mappraiser_noise[:] = np.nan
 

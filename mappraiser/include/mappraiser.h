<<<<<<< HEAD
=======
/**
 * @file mappraiser.h
 * @authors Hamza El Bouhargani, Simon Biquard
 * @brief Declaration of the backbone routines of the map-making code.
 * @date Jan 2023
 */

>>>>>>> c40b0b3b
#ifndef MAPPRAISER_H
#define MAPPRAISER_H

#include "mappraiser/create_toeplitz.h"
#include "mappraiser/ecg.h"
#include "mappraiser/iofiles.h"
<<<<<<< HEAD
#include "mappraiser/map.h"
#include "mappraiser/pcg_true.h"
#include "mappraiser/precond.h"

#endif // MAPPRAISER_H
=======
#include "mappraiser/mapping.h"
#include "mappraiser/noise_weighting.h"
#include "mappraiser/pcg_true.h"
#include "mappraiser/precond.h"
#include "mappraiser/solver_info.h"

#include "mappraiser/gap_filling.h"
#include "mappraiser/rng.h"

#endif //MAPPRAISER_H
>>>>>>> c40b0b3b
<|MERGE_RESOLUTION|>--- conflicted
+++ resolved
@@ -1,26 +1,10 @@
-<<<<<<< HEAD
-=======
-/**
- * @file mappraiser.h
- * @authors Hamza El Bouhargani, Simon Biquard
- * @brief Declaration of the backbone routines of the map-making code.
- * @date Jan 2023
- */
-
->>>>>>> c40b0b3b
 #ifndef MAPPRAISER_H
 #define MAPPRAISER_H
 
 #include "mappraiser/create_toeplitz.h"
 #include "mappraiser/ecg.h"
 #include "mappraiser/iofiles.h"
-<<<<<<< HEAD
 #include "mappraiser/map.h"
-#include "mappraiser/pcg_true.h"
-#include "mappraiser/precond.h"
-
-#endif // MAPPRAISER_H
-=======
 #include "mappraiser/mapping.h"
 #include "mappraiser/noise_weighting.h"
 #include "mappraiser/pcg_true.h"
@@ -30,5 +14,4 @@
 #include "mappraiser/gap_filling.h"
 #include "mappraiser/rng.h"
 
-#endif //MAPPRAISER_H
->>>>>>> c40b0b3b
+#endif // MAPPRAISER_H
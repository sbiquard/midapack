--- conflicted
+++ resolved
@@ -6,50 +6,32 @@
 # sources files
 # ----------------------------------------------------------------------------------------#
 
-<<<<<<< HEAD
 target_sources(mappraiser PRIVATE
         "create_toeplitz.c"
         "iofiles.c"
+        "mapping.c"
         "mappraiser.c"
+        "noise_weighting.c"
         "pcg_true.c"
         "precond.c"
+        "solver_info.c"
+        "gap_filling.cpp"
+        "rng.cpp"
         )
-=======
-set(mappraiser_SOURCES
-    create_toeplitz.c
-    iofiles.c
-    mapping.c
-    mappraiser.c
-    noise_weighting.c
-    pcg_true.c
-    precond.c
-    solver_info.c
-    gap_filling.cpp
-    rng.cpp
-    )
->>>>>>> c40b0b3b
 
 if (ECG)
-    list(mappraiser_SOURCES APPEND "ecg.c")
+    target_sources(mappraiser PRIVATE "ecg.c")
 endif ()
-
-target_sources(mappraiser PRIVATE ${mappraiser_SOURCES})
 
 # ----------------------------------------------------------------------------------------#
 # header files
 # ----------------------------------------------------------------------------------------#
 
 target_include_directories(mappraiser PRIVATE
-<<<<<<< HEAD
         "../include"
         "../include/mappraiser"
+        "Random123"
         )
-=======
-                           "../include"
-                           "../include/mappraiser"
-                           "Random123"
-                           )
->>>>>>> c40b0b3b
 
 #target_include_directories(mappraiser PUBLIC
 #                           $<BUILD_INTERFACE:${PROJECT_SOURCE_DIR}/include>
@@ -100,24 +82,16 @@
 # MKL
 
 if (MKL_FOUND)
-    target_compile_definitions(mappraiser PUBLIC HAVE_MKL)
+    target_compile_definitions(mappraiser PRIVATE HAVE_MKL)
     target_include_directories(mappraiser PUBLIC "${MKL_INCLUDE_DIRS}")
     target_link_libraries(mappraiser PUBLIC "${MKL_LIBRARIES}")
 elseif (LAPACK_FOUND)
     # BLAS/LAPACK
-<<<<<<< HEAD
     #    set_target_properties(mappraiser PROPERTIES LINK_FLAGS
     #                          "${LAPACK_LINKER_FLAGS}" #${BLAS_LINKER_FLAGS}"
     #                          )
     #    target_link_libraries(mappraiser PUBLIC "${LAPACK_LIBRARIES}")
     #    target_link_libraries(mappraiser "${BLAS_LIBRARIES}")
-=======
-#    set_target_properties(mappraiser PROPERTIES LINK_FLAGS
-#                          "${LAPACK_LINKER_FLAGS} ${BLAS_LINKER_FLAGS}"
-#                          )
-#    target_link_libraries(mappraiser PUBLIC "${LAPACK_LIBRARIES}")
-#    target_link_libraries(mappraiser PUBLIC "${BLAS_LIBRARIES}")
->>>>>>> c40b0b3b
     target_link_libraries(mappraiser PUBLIC LAPACK::LAPACK)
 endif ()
 
@@ -126,8 +100,9 @@
 # ----------------------------------------------------------------------------------------#
 
 include(CheckCCompilerFlag)
+include(CheckCXXCompilerFlag)
 
-# macros that check if flag if supported for C, if so add to mappraiser compile options
+# macros that check if flag if supported for C and C++, if so add to mappraiser_base compile options
 macro(add_c_flag_if_avail FLAG)
     if (NOT "${FLAG}" STREQUAL "")
         # create a variable for checking the flag if supported, e.g.:
@@ -145,10 +120,28 @@
     endif ()
 endmacro()
 
-# macro that checks if list of flags are supported for C
+macro(add_cxx_flag_if_avail FLAG)
+    if (NOT "${FLAG}" STREQUAL "")
+        # create a variable for checking the flag if supported, e.g.:
+        #   -fp-model=precise --> cxx_fp_model_precise
+        string(REGEX REPLACE "^-" "cxx_" FLAG_NAME "${FLAG}")
+        string(REPLACE "-" "_" FLAG_NAME "${FLAG_NAME}")
+        string(REPLACE " " "_" FLAG_NAME "${FLAG_NAME}")
+        string(REPLACE "=" "_" FLAG_NAME "${FLAG_NAME}")
+
+        # runs check to see flag is supported by compiler
+        check_cxx_compiler_flag("${FLAG}" ${FLAG_NAME})
+        if (${FLAG_NAME})
+            target_compile_options(mappraiser PRIVATE $<$<COMPILE_LANGUAGE:CXX>:${FLAG}>)
+        endif ()
+    endif ()
+endmacro()
+
+# macro that checks if list of flags are supported for C and C++
 macro(add_flags_if_avail)
     foreach (FLAG ${ARGN})
         add_c_flag_if_avail("${FLAG}")
+        add_cxx_flag_if_avail("${FLAG}")
     endforeach ()
 endmacro()
 

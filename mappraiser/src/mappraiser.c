/**
 * @file mappraiser.c
<<<<<<< HEAD
 * @brief Process pointing, signal and noise data arrays to produce maps in FITS format
 * @authors Hamza El Bouhargani
 * @date May 2019
 * @update June 2020 by Aygul Jamal
 */

#include "mappraiser/create_toeplitz.h"
#include "mappraiser/iofiles.h"
#include "mappraiser/map.h"
#include "mappraiser/pcg_true.h"

#ifdef WITH_ECG
#include "mappraiser/ecg.h"
#endif
=======
 * @authors Hamza El Bouhargani, Aygul Jamal, Simon Biquard
 * @brief Process pointing, signal and noise data arrays to produce maps in FITS format
 * @date Jan 2023
 */
>>>>>>> c40b0b3b

#include <fitsio.h>
#include <stdio.h>
<<<<<<< HEAD
#include <stdlib.h>
#include <unistd.h>
=======
#include <mpi.h>
#include <unistd.h>
#include <midapack.h>
#include <fitsio.h>

#include "mappraiser/mapping.h"
#include "mappraiser/create_toeplitz.h"
#include "mappraiser/pcg_true.h"
#include "mappraiser/iofiles.h"
>>>>>>> c40b0b3b

int x2map_pol(double *mapI, double *mapQ, double *mapU, double *Cond, int *hits, const double *x, const int *lstid,
              const double *cond, const int *lhits, int xsize);

void MLmap(MPI_Comm comm, char *outpath, char *ref, int solver, int precond, int Z_2lvl, int pointing_commflag,
<<<<<<< HEAD
           double tol, int maxiter, int enlFac, int ortho_alg, int bs_red, int nside, void *data_size_proc,
           int nb_blocks_loc, void *local_blocks_sizes, int Nnz, void *pix, void *pixweights, void *signal,
           double *noise, int lambda, double *invtt) {
    int64_t M;                          // Global number of rows
    int     m, Nb_t_Intervals;          // local number of rows of the pointing matrix A, nbr
                                        // of stationary intervals
    int64_t    gif;                     // global indice for the first local line
    int        i, j, k;
    Mat        A;                       // pointing matrix structure
    int       *id_last_pix, *ll = NULL; // pixel-to-time-domain mapping
    int        nbr_valid_pixels;        // nbr of valid pixel indices
    double    *x, *cond = NULL;         // pixel domain vectors
    int       *lhits = NULL;
    double     st, t;                   // timer, start time
    int        rank, size;
=======
           double tol, int maxiter, int enlFac, int ortho_alg, int bs_red, int nside, int gap_stgy,
           u_int64_t realization, void *data_size_proc, int nb_blocks_loc, void *local_blocks_sizes,
           u_int64_t *detindxs, u_int64_t *obsindxs, u_int64_t *telescopes, int Nnz, void *pix, void *pixweights,
           void *signal, double *noise, int lambda, double *inv_tt, double *tt) {
    int64_t M;             // Global number of rows
    int m, Nb_t_Intervals; // local number of rows of the pointing matrix A, nbr of stationary intervals
    int64_t gif;           // global indice for the first local line
    int i, j, k;
    Mat A;                   // pointing matrix structure
    int nbr_valid_pixels;    // nbr of valid pixel indices
    int ngap;                // nbr of timestream gaps
    Gap Gaps;                // timestream gaps structure
    double *x, *cond = NULL; // pixel domain vectors
    int *lhits = NULL;
    double st, t; // timer, start time
    int rank, size;
>>>>>>> c40b0b3b
    MPI_Status status;

    // mkl_set_num_threads(1); // Circumvent an MKL bug

    MPI_Comm_rank(comm, &rank);
    MPI_Comm_size(comm, &size);
    if (rank == 0) {
<<<<<<< HEAD
        printf("\n############# MAPPRAISER : MidAPack PaRAllel Iterative Sky EstimatoR vDev, May 2019 "
               "################\n");
=======
        printf("\n############# MAPPRAISER : MidAPack PaRAllel Iterative Sky EstimatoR vDev, May 2019 ################\n");
>>>>>>> c40b0b3b
        printf("Last compiled on %s at %s\n", __DATE__, __TIME__);
        printf("rank = %d, size = %d\n", rank, size);
        fflush(stdout);
    }

    // total length of the time domain signal
    M = 0;
    for (i = 0; i < size; i++) {
        M += ((int *) data_size_proc)[i];
        fflush(stdout);
    }
    if (rank == 0) {
        printf("[rank %d] M=%ld\n", rank, M);
        fflush(stdout);
    }

    // compute distribution indexes over the processes
<<<<<<< HEAD
    m   = ((int *) data_size_proc)[rank];
    gif = 0;
    for (i = 0; i < rank; i++) { gif += ((int *) data_size_proc)[i]; }
=======
    m = ((int *) data_size_proc)[rank];
    gif = 0;
    for (i = 0; i < rank; i++) {
        gif += ((int *) data_size_proc)[i];
    }
>>>>>>> c40b0b3b

    // Print information on data distribution
    int Nb_t_Intervals_loc = nb_blocks_loc;
    MPI_Allreduce(&nb_blocks_loc, &Nb_t_Intervals, 1, MPI_INT, MPI_SUM, comm);
    int nb_proc_shared_one_interval = 1; // max(1, size/Nb_t_Intervals );
    if (rank == 0) {
        printf("[rank %d] size=%d \t m=%d \t Nb_t_Intervals=%d \n", rank, size, m, Nb_t_Intervals);
        printf("[rank %d] Nb_t_Intervals_loc=%d \n", rank, Nb_t_Intervals_loc);
        fflush(stdout);
    }

    // Pointing matrix initialization

    st          = MPI_Wtime();
    A.trash_pix = 0;
    MatInit(&A, m, Nnz, pix, pixweights, pointing_commflag, comm);

<<<<<<< HEAD
    // reduce the size of map-domain objects in case the trash_pix flag is
    // raised
    nbr_valid_pixels = A.lcount;
    if (A.trash_pix) { nbr_valid_pixels -= A.nnz; }
=======
    nbr_valid_pixels = A.lcount;

    // check if trash_pix flag was raised during MatInit
    if (A.trash_pix)
        nbr_valid_pixels -= A.nnz;
>>>>>>> c40b0b3b

    t = MPI_Wtime();
    if (rank == 0) {
        printf("[rank %d] Initializing pointing matrix time = %lf\n", rank, t - st);
        printf("  -> nbr of sky pixels = %d\n", A.lcount);
        printf("  -> valid sky pixels  = %d\n", nbr_valid_pixels);
        printf("  -> trash_pix flag    = %d\n", A.trash_pix);
        fflush(stdout);
    }

    // Build pixel-to-time-domain mapping

    st = MPI_Wtime();

<<<<<<< HEAD
    // index of last sample pointing to each pixel
    id_last_pix = (int *) malloc(nbr_valid_pixels / (A.nnz) * sizeof(int));

    // linked list of time samples indexes
    ll = (int *) malloc(m * sizeof(int));

    if (id_last_pix == NULL || ll == NULL) {
        printf("memory allocation failed");
        exit(1);
    }

    // initialize the mapping arrays to -1
    for (i = 0; i < m; i++) { ll[i] = -1; }
    for (j = 0; j < nbr_valid_pixels / (A.nnz); j++) { id_last_pix[j] = -1; }

    // build the linked list chain of time samples corresponding to each pixel
    int vpix_i = 0;
    for (i = 0; i < m; i++) {
        // only do something for valid pixels
        if (!A.trash_pix || (A.trash_pix && (A.indices[i * A.nnz] != 0))) {
            vpix_i = A.indices[i * A.nnz] / A.nnz - A.trash_pix;
            if (id_last_pix[vpix_i] == -1) {
                id_last_pix[vpix_i] = i;
            } else {
                ll[i]               = id_last_pix[vpix_i];
                id_last_pix[vpix_i] = i;
            }
        }
    }

    A.id_last_pix = id_last_pix;
    A.ll          = ll;

    t = MPI_Wtime();
    if (rank == 0) { printf("[rank %d] Total pixel-to-time-domain mapping time=%lf \n", rank, t - st); }
=======
    ngap = build_pixel_to_time_domain_mapping(&A);

    t = MPI_Wtime();
    if (rank == 0) {
        printf("[rank %d] Total pixel-to-time-domain mapping time = %lf\n", rank, t - st);
        printf("  -> detected %d timestream gaps\n", ngap);
        fflush(stdout);
    }
>>>>>>> c40b0b3b

    // Map objects memory allocation
    // MatInit gives A.lcount which is used to compute nbr_valid_pixels

<<<<<<< HEAD
    x     = (double *) malloc(nbr_valid_pixels * sizeof(double));
    cond  = (double *) malloc((int) (nbr_valid_pixels / 3) * sizeof(double));
=======
    x = (double *) malloc(nbr_valid_pixels * sizeof(double));
    cond = (double *) malloc((int) (nbr_valid_pixels / 3) * sizeof(double));
>>>>>>> c40b0b3b
    lhits = (int *) malloc((int) (nbr_valid_pixels / 3) * sizeof(int));
    if (x == NULL || cond == NULL || lhits == NULL) {
        printf("memory allocation failed");
        exit(1);
    }

    for (j = 0; j < nbr_valid_pixels; j++) {
        x[j] = 0.;
        if (j % 3 == 0) {
            lhits[(int) (j / 3)] = 0;
<<<<<<< HEAD
            cond[(int) (j / 3)]  = 0.;
=======
            cond[(int) (j / 3)] = 0.;
>>>>>>> c40b0b3b
        }
    }

    // Create piecewise Toeplitz matrix
    // specifics parameters:
    int nb_blocks_tot    = Nb_t_Intervals;
    int lambda_block_avg = lambda;

    // flags for Toeplitz product strategy
    Flag flag_stgy;
    flag_stgy_init_auto(&flag_stgy);

    // skip build gappy blocks
    flag_stgy.flag_skip_build_gappy_blocks = 1;

    // to print something on screen
    // flag_stgy.flag_verbose = 1;

    // define Toeplitz blocks list and structure for Nm1
    Block *tpltzblocks;
    Tpltz  Nm1;

    // dependants parameters:
    int64_t nrow = M;
    int     mcol = 1;

    int64_t id0          = gif;
    int     local_V_size = m;

    // Block definition
    tpltzblocks = (Block *) malloc(nb_blocks_loc * sizeof(Block));
<<<<<<< HEAD
    defineBlocks_avg(tpltzblocks, invtt, nb_blocks_loc, local_blocks_sizes, lambda_block_avg, id0);
=======
    defineBlocks_avg(tpltzblocks, inv_tt, nb_blocks_loc, local_blocks_sizes, lambda_block_avg, id0);
>>>>>>> c40b0b3b
    defineTpltz_avg(&Nm1, nrow, 1, mcol, tpltzblocks, nb_blocks_loc, nb_blocks_tot, id0, local_V_size, flag_stgy, comm);

    // define the noise covariance matrix
    Tpltz N;
    Block *tpltzblocks_N = (Block *) malloc(nb_blocks_loc * sizeof(Block));
    defineBlocks_avg(tpltzblocks_N, tt, nb_blocks_loc, local_blocks_sizes, lambda_block_avg, id0);
    defineTpltz_avg(&N, nrow, 1, mcol, tpltzblocks_N, nb_blocks_loc, nb_blocks_tot, id0, local_V_size, flag_stgy, comm);

    // print Toeplitz parameters for information
    if (rank == 0) {
<<<<<<< HEAD
        printf("[rank %d] Noise model: Banded block Toeplitz, half bandwidth = "
               "%d\n",
               rank, lambda_block_avg);
    }

    MPI_Barrier(comm);
    if (rank == 0) { printf("##### Start PCG ####################\n"); }
=======
        printf("[rank %d] Noise model: Banded block Toeplitz, half bandwidth = %d\n", rank, lambda_block_avg);
//        printf("[rank %d] Toeplitz flags:\n", rank);
//        print_flag_stgy_init(flag_stgy);
    }

    MPI_Barrier(comm);
    if (rank == 0) {
        printf("\n##### Start PCG ####################\n");
    }
>>>>>>> c40b0b3b
    fflush(stdout);

    st = MPI_Wtime();
    // Conjugate Gradient
    if (solver == 0) {
<<<<<<< HEAD
        PCG_GLS_true(outpath, ref, &A, &Nm1, x, signal, noise, cond, lhits, tol, maxiter, precond, Z_2lvl);
    } else if (solver == 1) {
#ifdef WITH_ECG
        ECG_GLS(outpath, ref, &A, &Nm1, x, signal, noise, cond, lhits, tol, maxiter, enlFac, ortho_alg, bs_red);
=======
        PCG_GLS_true(outpath, ref, &A, &Nm1, &N, x, signal, noise, cond, lhits, tol, maxiter, precond, Z_2lvl, &Gaps,
                     gif, gap_stgy, realization, detindxs, obsindxs, telescopes);
    } else if (solver == 1) {
#ifdef W_ECG
        ECG_GLS(outpath, ref, &A, &Nm1, x, signal, noise, cond, lhits, tol, maxiter, enlFac, ortho_alg, bs_red, &Gaps, gif);
>>>>>>> c40b0b3b
#else
        if (rank == 0)
            fprintf(stderr, "The choice of solver is 1 (=ECG), but the ECG source "
                            "file has not been compiled.\n");
        exit(EXIT_FAILURE);
#endif
    } else {
        printf("Incorrect solver parameter.\n");
        printf("Reminder: solver = 0 -> PCG, solver = 1 -> ECG\n");
        exit(EXIT_FAILURE);
    }

    MPI_Barrier(comm);
    t = MPI_Wtime();
    if (rank == 0) {
        printf("##### End PCG ####################\n");
        printf("[rank %d] Total PCG time=%lf \n", rank, t - st);
    }
    fflush(stdout);

    // free tpltz blocks
    free(tpltzblocks);
    free(tpltzblocks_N);

    // free Gap structure
    free(Gaps.id0gap);
    free(Gaps.lgap);

    // write output to fits files:
    st          = MPI_Wtime();
    int mapsize = A.lcount - (A.nnz) * (A.trash_pix);
    int map_id  = rank;

    int *lstid;
    lstid = (int *) calloc(mapsize, sizeof(int));
<<<<<<< HEAD
    for (i = 0; i < mapsize; i++) { lstid[i] = A.lindices[i + (A.nnz) * (A.trash_pix)]; }

=======
    for (i = 0; i < mapsize; i++) {
        lstid[i] = A.lindices[i + (A.nnz) * (A.trash_pix)];
    }

    // free pointing matrix
    MatFree(&A);
    A.indices = NULL;
    A.values = NULL;

>>>>>>> c40b0b3b
    if (rank != 0) {
        MPI_Send(&mapsize, 1, MPI_INT, 0, 0, comm);
        MPI_Send(lstid, mapsize, MPI_INT, 0, 1, comm);
        MPI_Send(x, mapsize, MPI_DOUBLE, 0, 2, comm);
        MPI_Send(cond, mapsize / Nnz, MPI_DOUBLE, 0, 3, comm);
        MPI_Send(lhits, mapsize / Nnz, MPI_INT, 0, 4, comm);
    }

    if (rank == 0) {
        int npix = 12 * nside * nside;
        int oldsize;

        double *mapI;
        mapI = (double *) calloc(npix, sizeof(double));
        double *mapQ;
        mapQ = (double *) calloc(npix, sizeof(double));
        double *mapU;
        mapU = (double *) calloc(npix, sizeof(double));
        int *hits;
        hits = (int *) calloc(npix, sizeof(int));
        double *Cond;
        Cond = (double *) calloc(npix, sizeof(double));

        for (i = 0; i < size; i++) {
            if (i != 0) {
                oldsize = mapsize;
                MPI_Recv(&mapsize, 1, MPI_INT, i, 0, comm, &status);
                if (oldsize != mapsize) {
<<<<<<< HEAD
                    int    *tmp1, *tmp4;
                    double *tmp2, *tmp3;
                    tmp1 = (int *) realloc(lstid, mapsize * sizeof(int));
                    tmp2 = (double *) realloc(x, mapsize * sizeof(double));
                    tmp3 = (double *) realloc(cond, mapsize * sizeof(double));
                    tmp4 = (int *) realloc(lhits, mapsize * sizeof(int));
                    if (tmp1 == NULL || tmp2 == NULL || tmp3 == NULL || tmp4 == NULL) {
                        fprintf(stderr, "realloc failed while receiving data from proc %d", i);
                        exit(EXIT_FAILURE);
                    } else {
                        lstid = tmp1;
                        x     = tmp2;
                        cond  = tmp3;
                        lhits = tmp4;
                    }
=======
                    lstid = (int *) realloc(lstid, mapsize * sizeof(int));
                    x = (double *) realloc(x, mapsize * sizeof(double));
                    cond = (double *) realloc(cond, mapsize * sizeof(double));
                    lhits = (int *) realloc(lhits, mapsize * sizeof(int));
>>>>>>> c40b0b3b
                }
                MPI_Recv(lstid, mapsize, MPI_INT, i, 1, comm, &status);
                MPI_Recv(x, mapsize, MPI_DOUBLE, i, 2, comm, &status);
                MPI_Recv(cond, mapsize / Nnz, MPI_DOUBLE, i, 3, comm, &status);
                MPI_Recv(lhits, mapsize / Nnz, MPI_INT, i, 4, comm, &status);
            }
            x2map_pol(mapI, mapQ, mapU, Cond, hits, x, lstid, cond, lhits, mapsize);
        }
        printf("Checking output directory ... old files will be overwritten\n");
        char  Imap_name[256];
        char  Qmap_name[256];
        char  Umap_name[256];
        char  Condmap_name[256];
        char  Hitsmap_name[256];
        char  nest    = 1;
        char *cordsys = "C";
        int   ret, w = 1;

        sprintf(Imap_name, "%s/mapI_%s.fits", outpath, ref);
        sprintf(Qmap_name, "%s/mapQ_%s.fits", outpath, ref);
        sprintf(Umap_name, "%s/mapU_%s.fits", outpath, ref);
        sprintf(Condmap_name, "%s/Cond_%s.fits", outpath, ref);
        sprintf(Hitsmap_name, "%s/Hits_%s.fits", outpath, ref);

        if (access(Imap_name, F_OK) != -1) {
            ret = remove(Imap_name);
            if (ret != 0) {
                printf("Error: unable to delete the file %s\n", Imap_name);
                w = 0;
            }
        }

        if (access(Qmap_name, F_OK) != -1) {
            ret = remove(Qmap_name);
            if (ret != 0) {
                printf("Error: unable to delete the file %s\n", Qmap_name);
                w = 0;
            }
        }

        if (access(Umap_name, F_OK) != -1) {
            ret = remove(Umap_name);
            if (ret != 0) {
                printf("Error: unable to delete the file %s\n", Umap_name);
                w = 0;
            }
        }

        if (access(Condmap_name, F_OK) != -1) {
            ret = remove(Condmap_name);
            if (ret != 0) {
                printf("Error: unable to delete the file %s\n", Condmap_name);
                w = 0;
            }
        }

        if (access(Hitsmap_name, F_OK) != -1) {
            ret = remove(Hitsmap_name);
            if (ret != 0) {
                printf("Error: unable to delete the file %s\n", Hitsmap_name);
                w = 0;
            }
        }

        if (w == 1) {
            printf("Writing HEALPix maps FITS files to %s...\n", outpath);
            write_map(mapI, TDOUBLE, nside, Imap_name, nest, cordsys);
            write_map(mapQ, TDOUBLE, nside, Qmap_name, nest, cordsys);
            write_map(mapU, TDOUBLE, nside, Umap_name, nest, cordsys);
            write_map(Cond, TDOUBLE, nside, Condmap_name, nest, cordsys);
            write_map(hits, TINT, nside, Hitsmap_name, nest, cordsys);
        } else {
<<<<<<< HEAD
            printf("IO Error: Could not overwrite old files, map results will "
                   "not be stored ;(\n");
=======
            printf("IO Error: Could not overwrite old files, map results will not be stored ;(\n");
>>>>>>> c40b0b3b
        }
    }

    t = MPI_Wtime();
    if (rank == 0) {
        printf("[rank %d] Write output files time=%lf \n", rank, t - st);
        fflush(stdout);
    }
    st = MPI_Wtime();

<<<<<<< HEAD
    MatFree(&A);
    A.indices = NULL;
    A.values  = NULL; // free memory
=======
    // free map domain objects
>>>>>>> c40b0b3b
    free(x);
    free(cond);
    free(lhits);

    MPI_Barrier(comm);
    t = MPI_Wtime();
    if (rank == 0) {
        printf("[rank %d] Free memory time=%lf \n", rank, t - st);
        fflush(stdout);
    }
//    MPI_Finalize();
}

int x2map_pol(double *mapI, double *mapQ, double *mapU, double *Cond, int *hits, const double *x, const int *lstid,
              const double *cond, const int *lhits, int xsize) {

    int i;

    for (i = 0; i < xsize; i++) {
        if (i % 3 == 0) {
            mapI[(int) (lstid[i] / 3)] = x[i];
            hits[(int) (lstid[i] / 3)] = lhits[(int) (i / 3)];
            Cond[(int) (lstid[i] / 3)] = cond[(int) (i / 3)];
        } else if (i % 3 == 1)
            mapQ[(int) (lstid[i] / 3)] = x[i];
        else
            mapU[(int) (lstid[i] / 3)] = x[i];
    }

    return 0;
}<|MERGE_RESOLUTION|>--- conflicted
+++ resolved
@@ -1,6 +1,5 @@
 /**
  * @file mappraiser.c
-<<<<<<< HEAD
  * @brief Process pointing, signal and noise data arrays to produce maps in FITS format
  * @authors Hamza El Bouhargani
  * @date May 2019
@@ -11,55 +10,21 @@
 #include "mappraiser/iofiles.h"
 #include "mappraiser/map.h"
 #include "mappraiser/pcg_true.h"
+#include "mappraiser/mapping.h"
 
 #ifdef WITH_ECG
 #include "mappraiser/ecg.h"
 #endif
-=======
- * @authors Hamza El Bouhargani, Aygul Jamal, Simon Biquard
- * @brief Process pointing, signal and noise data arrays to produce maps in FITS format
- * @date Jan 2023
- */
->>>>>>> c40b0b3b
 
 #include <fitsio.h>
 #include <stdio.h>
-<<<<<<< HEAD
 #include <stdlib.h>
 #include <unistd.h>
-=======
-#include <mpi.h>
-#include <unistd.h>
-#include <midapack.h>
-#include <fitsio.h>
-
-#include "mappraiser/mapping.h"
-#include "mappraiser/create_toeplitz.h"
-#include "mappraiser/pcg_true.h"
-#include "mappraiser/iofiles.h"
->>>>>>> c40b0b3b
 
 int x2map_pol(double *mapI, double *mapQ, double *mapU, double *Cond, int *hits, const double *x, const int *lstid,
               const double *cond, const int *lhits, int xsize);
 
 void MLmap(MPI_Comm comm, char *outpath, char *ref, int solver, int precond, int Z_2lvl, int pointing_commflag,
-<<<<<<< HEAD
-           double tol, int maxiter, int enlFac, int ortho_alg, int bs_red, int nside, void *data_size_proc,
-           int nb_blocks_loc, void *local_blocks_sizes, int Nnz, void *pix, void *pixweights, void *signal,
-           double *noise, int lambda, double *invtt) {
-    int64_t M;                          // Global number of rows
-    int     m, Nb_t_Intervals;          // local number of rows of the pointing matrix A, nbr
-                                        // of stationary intervals
-    int64_t    gif;                     // global indice for the first local line
-    int        i, j, k;
-    Mat        A;                       // pointing matrix structure
-    int       *id_last_pix, *ll = NULL; // pixel-to-time-domain mapping
-    int        nbr_valid_pixels;        // nbr of valid pixel indices
-    double    *x, *cond = NULL;         // pixel domain vectors
-    int       *lhits = NULL;
-    double     st, t;                   // timer, start time
-    int        rank, size;
-=======
            double tol, int maxiter, int enlFac, int ortho_alg, int bs_red, int nside, int gap_stgy,
            u_int64_t realization, void *data_size_proc, int nb_blocks_loc, void *local_blocks_sizes,
            u_int64_t *detindxs, u_int64_t *obsindxs, u_int64_t *telescopes, int Nnz, void *pix, void *pixweights,
@@ -76,7 +41,6 @@
     int *lhits = NULL;
     double st, t; // timer, start time
     int rank, size;
->>>>>>> c40b0b3b
     MPI_Status status;
 
     // mkl_set_num_threads(1); // Circumvent an MKL bug
@@ -84,12 +48,8 @@
     MPI_Comm_rank(comm, &rank);
     MPI_Comm_size(comm, &size);
     if (rank == 0) {
-<<<<<<< HEAD
         printf("\n############# MAPPRAISER : MidAPack PaRAllel Iterative Sky EstimatoR vDev, May 2019 "
                "################\n");
-=======
-        printf("\n############# MAPPRAISER : MidAPack PaRAllel Iterative Sky EstimatoR vDev, May 2019 ################\n");
->>>>>>> c40b0b3b
         printf("Last compiled on %s at %s\n", __DATE__, __TIME__);
         printf("rank = %d, size = %d\n", rank, size);
         fflush(stdout);
@@ -107,17 +67,9 @@
     }
 
     // compute distribution indexes over the processes
-<<<<<<< HEAD
     m   = ((int *) data_size_proc)[rank];
     gif = 0;
     for (i = 0; i < rank; i++) { gif += ((int *) data_size_proc)[i]; }
-=======
-    m = ((int *) data_size_proc)[rank];
-    gif = 0;
-    for (i = 0; i < rank; i++) {
-        gif += ((int *) data_size_proc)[i];
-    }
->>>>>>> c40b0b3b
 
     // Print information on data distribution
     int Nb_t_Intervals_loc = nb_blocks_loc;
@@ -131,22 +83,15 @@
 
     // Pointing matrix initialization
 
-    st          = MPI_Wtime();
+    st = MPI_Wtime();
+
     A.trash_pix = 0;
     MatInit(&A, m, Nnz, pix, pixweights, pointing_commflag, comm);
 
-<<<<<<< HEAD
-    // reduce the size of map-domain objects in case the trash_pix flag is
-    // raised
     nbr_valid_pixels = A.lcount;
+
+    // check if trash_pix flag was raised during MatInit
     if (A.trash_pix) { nbr_valid_pixels -= A.nnz; }
-=======
-    nbr_valid_pixels = A.lcount;
-
-    // check if trash_pix flag was raised during MatInit
-    if (A.trash_pix)
-        nbr_valid_pixels -= A.nnz;
->>>>>>> c40b0b3b
 
     t = MPI_Wtime();
     if (rank == 0) {
@@ -161,43 +106,6 @@
 
     st = MPI_Wtime();
 
-<<<<<<< HEAD
-    // index of last sample pointing to each pixel
-    id_last_pix = (int *) malloc(nbr_valid_pixels / (A.nnz) * sizeof(int));
-
-    // linked list of time samples indexes
-    ll = (int *) malloc(m * sizeof(int));
-
-    if (id_last_pix == NULL || ll == NULL) {
-        printf("memory allocation failed");
-        exit(1);
-    }
-
-    // initialize the mapping arrays to -1
-    for (i = 0; i < m; i++) { ll[i] = -1; }
-    for (j = 0; j < nbr_valid_pixels / (A.nnz); j++) { id_last_pix[j] = -1; }
-
-    // build the linked list chain of time samples corresponding to each pixel
-    int vpix_i = 0;
-    for (i = 0; i < m; i++) {
-        // only do something for valid pixels
-        if (!A.trash_pix || (A.trash_pix && (A.indices[i * A.nnz] != 0))) {
-            vpix_i = A.indices[i * A.nnz] / A.nnz - A.trash_pix;
-            if (id_last_pix[vpix_i] == -1) {
-                id_last_pix[vpix_i] = i;
-            } else {
-                ll[i]               = id_last_pix[vpix_i];
-                id_last_pix[vpix_i] = i;
-            }
-        }
-    }
-
-    A.id_last_pix = id_last_pix;
-    A.ll          = ll;
-
-    t = MPI_Wtime();
-    if (rank == 0) { printf("[rank %d] Total pixel-to-time-domain mapping time=%lf \n", rank, t - st); }
-=======
     ngap = build_pixel_to_time_domain_mapping(&A);
 
     t = MPI_Wtime();
@@ -206,18 +114,12 @@
         printf("  -> detected %d timestream gaps\n", ngap);
         fflush(stdout);
     }
->>>>>>> c40b0b3b
 
     // Map objects memory allocation
     // MatInit gives A.lcount which is used to compute nbr_valid_pixels
 
-<<<<<<< HEAD
     x     = (double *) malloc(nbr_valid_pixels * sizeof(double));
     cond  = (double *) malloc((int) (nbr_valid_pixels / 3) * sizeof(double));
-=======
-    x = (double *) malloc(nbr_valid_pixels * sizeof(double));
-    cond = (double *) malloc((int) (nbr_valid_pixels / 3) * sizeof(double));
->>>>>>> c40b0b3b
     lhits = (int *) malloc((int) (nbr_valid_pixels / 3) * sizeof(int));
     if (x == NULL || cond == NULL || lhits == NULL) {
         printf("memory allocation failed");
@@ -228,11 +130,7 @@
         x[j] = 0.;
         if (j % 3 == 0) {
             lhits[(int) (j / 3)] = 0;
-<<<<<<< HEAD
             cond[(int) (j / 3)]  = 0.;
-=======
-            cond[(int) (j / 3)] = 0.;
->>>>>>> c40b0b3b
         }
     }
 
@@ -264,11 +162,7 @@
 
     // Block definition
     tpltzblocks = (Block *) malloc(nb_blocks_loc * sizeof(Block));
-<<<<<<< HEAD
-    defineBlocks_avg(tpltzblocks, invtt, nb_blocks_loc, local_blocks_sizes, lambda_block_avg, id0);
-=======
     defineBlocks_avg(tpltzblocks, inv_tt, nb_blocks_loc, local_blocks_sizes, lambda_block_avg, id0);
->>>>>>> c40b0b3b
     defineTpltz_avg(&Nm1, nrow, 1, mcol, tpltzblocks, nb_blocks_loc, nb_blocks_tot, id0, local_V_size, flag_stgy, comm);
 
     // define the noise covariance matrix
@@ -279,42 +173,21 @@
 
     // print Toeplitz parameters for information
     if (rank == 0) {
-<<<<<<< HEAD
-        printf("[rank %d] Noise model: Banded block Toeplitz, half bandwidth = "
-               "%d\n",
-               rank, lambda_block_avg);
+        printf("[rank %d] Noise model: Banded block Toeplitz, half bandwidth = %d\n", rank, lambda_block_avg);
     }
 
     MPI_Barrier(comm);
     if (rank == 0) { printf("##### Start PCG ####################\n"); }
-=======
-        printf("[rank %d] Noise model: Banded block Toeplitz, half bandwidth = %d\n", rank, lambda_block_avg);
-//        printf("[rank %d] Toeplitz flags:\n", rank);
-//        print_flag_stgy_init(flag_stgy);
-    }
-
-    MPI_Barrier(comm);
-    if (rank == 0) {
-        printf("\n##### Start PCG ####################\n");
-    }
->>>>>>> c40b0b3b
     fflush(stdout);
 
     st = MPI_Wtime();
     // Conjugate Gradient
     if (solver == 0) {
-<<<<<<< HEAD
-        PCG_GLS_true(outpath, ref, &A, &Nm1, x, signal, noise, cond, lhits, tol, maxiter, precond, Z_2lvl);
-    } else if (solver == 1) {
-#ifdef WITH_ECG
-        ECG_GLS(outpath, ref, &A, &Nm1, x, signal, noise, cond, lhits, tol, maxiter, enlFac, ortho_alg, bs_red);
-=======
         PCG_GLS_true(outpath, ref, &A, &Nm1, &N, x, signal, noise, cond, lhits, tol, maxiter, precond, Z_2lvl, &Gaps,
                      gif, gap_stgy, realization, detindxs, obsindxs, telescopes);
     } else if (solver == 1) {
-#ifdef W_ECG
+#ifdef WITH_ECG
         ECG_GLS(outpath, ref, &A, &Nm1, x, signal, noise, cond, lhits, tol, maxiter, enlFac, ortho_alg, bs_red, &Gaps, gif);
->>>>>>> c40b0b3b
 #else
         if (rank == 0)
             fprintf(stderr, "The choice of solver is 1 (=ECG), but the ECG source "
@@ -344,26 +217,15 @@
     free(Gaps.lgap);
 
     // write output to fits files:
-    st          = MPI_Wtime();
+    st = MPI_Wtime();
+
     int mapsize = A.lcount - (A.nnz) * (A.trash_pix);
     int map_id  = rank;
 
     int *lstid;
     lstid = (int *) calloc(mapsize, sizeof(int));
-<<<<<<< HEAD
     for (i = 0; i < mapsize; i++) { lstid[i] = A.lindices[i + (A.nnz) * (A.trash_pix)]; }
 
-=======
-    for (i = 0; i < mapsize; i++) {
-        lstid[i] = A.lindices[i + (A.nnz) * (A.trash_pix)];
-    }
-
-    // free pointing matrix
-    MatFree(&A);
-    A.indices = NULL;
-    A.values = NULL;
-
->>>>>>> c40b0b3b
     if (rank != 0) {
         MPI_Send(&mapsize, 1, MPI_INT, 0, 0, comm);
         MPI_Send(lstid, mapsize, MPI_INT, 0, 1, comm);
@@ -392,7 +254,6 @@
                 oldsize = mapsize;
                 MPI_Recv(&mapsize, 1, MPI_INT, i, 0, comm, &status);
                 if (oldsize != mapsize) {
-<<<<<<< HEAD
                     int    *tmp1, *tmp4;
                     double *tmp2, *tmp3;
                     tmp1 = (int *) realloc(lstid, mapsize * sizeof(int));
@@ -408,12 +269,6 @@
                         cond  = tmp3;
                         lhits = tmp4;
                     }
-=======
-                    lstid = (int *) realloc(lstid, mapsize * sizeof(int));
-                    x = (double *) realloc(x, mapsize * sizeof(double));
-                    cond = (double *) realloc(cond, mapsize * sizeof(double));
-                    lhits = (int *) realloc(lhits, mapsize * sizeof(int));
->>>>>>> c40b0b3b
                 }
                 MPI_Recv(lstid, mapsize, MPI_INT, i, 1, comm, &status);
                 MPI_Recv(x, mapsize, MPI_DOUBLE, i, 2, comm, &status);
@@ -486,12 +341,8 @@
             write_map(Cond, TDOUBLE, nside, Condmap_name, nest, cordsys);
             write_map(hits, TINT, nside, Hitsmap_name, nest, cordsys);
         } else {
-<<<<<<< HEAD
             printf("IO Error: Could not overwrite old files, map results will "
                    "not be stored ;(\n");
-=======
-            printf("IO Error: Could not overwrite old files, map results will not be stored ;(\n");
->>>>>>> c40b0b3b
         }
     }
 
@@ -502,13 +353,7 @@
     }
     st = MPI_Wtime();
 
-<<<<<<< HEAD
-    MatFree(&A);
-    A.indices = NULL;
-    A.values  = NULL; // free memory
-=======
     // free map domain objects
->>>>>>> c40b0b3b
     free(x);
     free(cond);
     free(lhits);
@@ -519,7 +364,7 @@
         printf("[rank %d] Free memory time=%lf \n", rank, t - st);
         fflush(stdout);
     }
-//    MPI_Finalize();
+    // MPI_Finalize();
 }
 
 int x2map_pol(double *mapI, double *mapQ, double *mapU, double *Cond, int *hits, const double *x, const int *lstid,
